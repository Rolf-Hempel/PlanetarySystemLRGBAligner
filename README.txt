--- conflicted
+++ resolved
@@ -10,10 +10,6 @@
 
 PlanetarySystemLRGBAligner does this image registration automatically using a two phase approach: First, it computes a rigid homography mapping to match the color image approximately with the B/W image. In a second phase, an "optical flow" algorithm adjusts the registration of both images at every pixel location.
 
-<<<<<<< HEAD
-As an add-on, when the registration is completed, PlanetarySystemLRGBAligner offers to combine both images into an LRGB composite.
-=======
 As an add-on, when the registration is completed, PlanetarySystemLRGBAligner offers to combine both images into an LRGB composite.
 
 For a discussion of this software on the U.S. astronomy forum "Cloudy Nights" see: https://www.cloudynights.com/topic/640309-lrgb-composite-images-of-the-moon-or-planets/
->>>>>>> 930a8425
